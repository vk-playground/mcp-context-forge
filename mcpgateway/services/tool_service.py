# -*- coding: utf-8 -*-
"""Location: ./mcpgateway/services/tool_service.py
Copyright 2025
SPDX-License-Identifier: Apache-2.0
Authors: Mihai Criveti

Tool Service Implementation.
This module implements tool management and invocation according to the MCP specification.
It handles:
- Tool registration and validation
- Tool invocation with schema validation
- Tool federation across gateways
- Event notifications for tool changes
- Active/inactive tool management
"""

# Standard
import asyncio
import base64
from datetime import datetime, timezone
import json
import re
import time
from typing import Any, AsyncGenerator, Dict, List, Optional
from urllib.parse import parse_qs, urlparse
import uuid

# Third-Party
import httpx
from mcp import ClientSession
from mcp.client.sse import sse_client
from mcp.client.streamable_http import streamablehttp_client
from sqlalchemy import case, delete, desc, Float, func, not_, select
from sqlalchemy.exc import IntegrityError
from sqlalchemy.orm import Session

# First-Party
from mcpgateway.config import settings
from mcpgateway.db import A2AAgent as DbA2AAgent
from mcpgateway.db import Gateway as DbGateway
from mcpgateway.db import server_tool_association
from mcpgateway.db import Tool as DbTool
from mcpgateway.db import ToolMetric
from mcpgateway.models import TextContent, ToolResult
from mcpgateway.observability import create_span
from mcpgateway.plugins.framework import GlobalContext, PluginManager, PluginViolationError, ToolPostInvokePayload, ToolPreInvokePayload
from mcpgateway.schemas import ToolCreate, ToolRead, ToolUpdate, TopPerformer
from mcpgateway.services.logging_service import LoggingService
from mcpgateway.services.oauth_manager import OAuthManager
from mcpgateway.utils.create_slug import slugify
from mcpgateway.utils.metrics_common import build_top_performers
from mcpgateway.utils.passthrough_headers import get_passthrough_headers
from mcpgateway.utils.retry_manager import ResilientHttpClient
from mcpgateway.utils.services_auth import decode_auth
from mcpgateway.utils.sqlalchemy_modifier import json_contains_expr

# Local
from ..config import extract_using_jq

# Initialize logging service first
logging_service = LoggingService()
logger = logging_service.get_logger(__name__)


class ToolError(Exception):
    """Base class for tool-related errors.

    Examples:
        >>> from mcpgateway.services.tool_service import ToolError
        >>> err = ToolError("Something went wrong")
        >>> str(err)
        'Something went wrong'
    """


class ToolNotFoundError(ToolError):
    """Raised when a requested tool is not found.

    Examples:
        >>> from mcpgateway.services.tool_service import ToolNotFoundError
        >>> err = ToolNotFoundError("Tool xyz not found")
        >>> str(err)
        'Tool xyz not found'
        >>> isinstance(err, ToolError)
        True
    """


class ToolNameConflictError(ToolError):
    """Raised when a tool name conflicts with existing (active or inactive) tool."""

    def __init__(self, name: str, enabled: bool = True, tool_id: Optional[int] = None):
        """Initialize the error with tool information.

        Args:
            name: The conflicting tool name.
            enabled: Whether the existing tool is enabled or not.
            tool_id: ID of the existing tool if available.

        Examples:
            >>> from mcpgateway.services.tool_service import ToolNameConflictError
            >>> err = ToolNameConflictError('test_tool', enabled=False, tool_id=123)
            >>> str(err)
            'Tool already exists with name: test_tool (currently inactive, ID: 123)'
            >>> err.name
            'test_tool'
            >>> err.enabled
            False
            >>> err.tool_id
            123
        """
        self.name = name
        self.enabled = enabled
        self.tool_id = tool_id
        message = f"Tool already exists with name: {name}"
        if not enabled:
            message += f" (currently inactive, ID: {tool_id})"
        super().__init__(message)


class ToolValidationError(ToolError):
    """Raised when tool validation fails.

    Examples:
        >>> from mcpgateway.services.tool_service import ToolValidationError
        >>> err = ToolValidationError("Invalid tool configuration")
        >>> str(err)
        'Invalid tool configuration'
        >>> isinstance(err, ToolError)
        True
    """


class ToolInvocationError(ToolError):
    """Raised when tool invocation fails.

    Examples:
        >>> from mcpgateway.services.tool_service import ToolInvocationError
        >>> err = ToolInvocationError("Failed to invoke tool")
        >>> str(err)
        'Failed to invoke tool'
        >>> isinstance(err, ToolError)
        True
    """


class ToolService:
    """Service for managing and invoking tools.

    Handles:
    - Tool registration and deregistration.
    - Tool invocation and validation.
    - Tool federation.
    - Event notifications.
    - Active/inactive tool management.
    """

    def __init__(self) -> None:
        """Initialize the tool service.

        Examples:
            >>> from mcpgateway.services.tool_service import ToolService
            >>> service = ToolService()
            >>> isinstance(service._event_subscribers, list)
            True
            >>> len(service._event_subscribers)
            0
            >>> hasattr(service, '_http_client')
            True
        """
        self._event_subscribers: List[asyncio.Queue] = []
        self._http_client = ResilientHttpClient(client_args={"timeout": settings.federation_timeout, "verify": not settings.skip_ssl_verify})
        self._plugin_manager: PluginManager | None = PluginManager() if settings.plugins_enabled else None
        self.oauth_manager = OAuthManager(
            request_timeout=int(settings.oauth_request_timeout if hasattr(settings, "oauth_request_timeout") else 30),
            max_retries=int(settings.oauth_max_retries if hasattr(settings, "oauth_max_retries") else 3),
        )

    async def initialize(self) -> None:
        """Initialize the service.

        Examples:
            >>> from mcpgateway.services.tool_service import ToolService
            >>> service = ToolService()
            >>> import asyncio
            >>> asyncio.run(service.initialize())  # Should log "Initializing tool service"
        """
        logger.info("Initializing tool service")

    async def shutdown(self) -> None:
        """Shutdown the service.

        Examples:
            >>> from mcpgateway.services.tool_service import ToolService
            >>> service = ToolService()
            >>> import asyncio
            >>> asyncio.run(service.shutdown())  # Should log "Tool service shutdown complete"
        """
        await self._http_client.aclose()
        logger.info("Tool service shutdown complete")

    async def get_top_tools(self, db: Session, limit: Optional[int] = 5) -> List[TopPerformer]:
        """Retrieve the top-performing tools based on execution count.

        Queries the database to get tools with their metrics, ordered by the number of executions
        in descending order. Returns a list of TopPerformer objects containing tool details and
        performance metrics.

        Args:
            db (Session): Database session for querying tool metrics.
            limit (Optional[int]): Maximum number of tools to return. Defaults to 5.
                If None, returns all tools.

        Returns:
            List[TopPerformer]: A list of TopPerformer objects, each containing:
                - id: Tool ID.
                - name: Tool name.
                - execution_count: Total number of executions.
                - avg_response_time: Average response time in seconds, or None if no metrics.
                - success_rate: Success rate percentage, or None if no metrics.
                - last_execution: Timestamp of the last execution, or None if no metrics.
        """
        query = (
            db.query(
                DbTool.id,
                DbTool.name,
                func.count(ToolMetric.id).label("execution_count"),  # pylint: disable=not-callable
                func.avg(ToolMetric.response_time).label("avg_response_time"),  # pylint: disable=not-callable
                case(
                    (
                        func.count(ToolMetric.id) > 0,  # pylint: disable=not-callable
                        func.sum(case((ToolMetric.is_success.is_(True), 1), else_=0)).cast(Float) / func.count(ToolMetric.id) * 100,  # pylint: disable=not-callable
                    ),
                    else_=None,
                ).label("success_rate"),
                func.max(ToolMetric.timestamp).label("last_execution"),  # pylint: disable=not-callable
            )
            .outerjoin(ToolMetric)
            .group_by(DbTool.id, DbTool.name)
            .order_by(desc("execution_count"))
        )

        if limit is not None:
            query = query.limit(limit)

        results = query.all()

        return build_top_performers(results)

    def _convert_tool_to_read(self, tool: DbTool) -> ToolRead:
        """Converts a DbTool instance into a ToolRead model, including aggregated metrics and
        new API gateway fields: request_type and authentication credentials (masked).

        Args:
            tool (DbTool): The ORM instance of the tool.

        Returns:
            ToolRead: The Pydantic model representing the tool, including aggregated metrics and new fields.
        """
        tool_dict = tool.__dict__.copy()
        tool_dict.pop("_sa_instance_state", None)
        tool_dict["execution_count"] = tool.execution_count
        tool_dict["metrics"] = tool.metrics_summary
        tool_dict["request_type"] = tool.request_type
        tool_dict["annotations"] = tool.annotations or {}

        decoded_auth_value = decode_auth(tool.auth_value)
        if tool.auth_type == "basic":
            decoded_bytes = base64.b64decode(decoded_auth_value["Authorization"].split("Basic ")[1])
            username, password = decoded_bytes.decode("utf-8").split(":")
            tool_dict["auth"] = {
                "auth_type": "basic",
                "username": username,
                "password": "********" if password else None,
            }
        elif tool.auth_type == "bearer":
            tool_dict["auth"] = {
                "auth_type": "bearer",
                "token": "********" if decoded_auth_value["Authorization"] else None,
            }
        elif tool.auth_type == "authheaders":
            tool_dict["auth"] = {
                "auth_type": "authheaders",
                "auth_header_key": next(iter(decoded_auth_value)),
                "auth_header_value": "********" if decoded_auth_value[next(iter(decoded_auth_value))] else None,
            }
        else:
            tool_dict["auth"] = None

        tool_dict["name"] = tool.name
        tool_dict["custom_name"] = tool.custom_name
        tool_dict["gateway_slug"] = tool.gateway_slug if tool.gateway_slug else ""
        tool_dict["custom_name_slug"] = tool.custom_name_slug
        tool_dict["tags"] = tool.tags or []

        return ToolRead.model_validate(tool_dict)

    async def _record_tool_metric(self, db: Session, tool: DbTool, start_time: float, success: bool, error_message: Optional[str]) -> None:
        """
        Records a metric for a tool invocation.

        This function calculates the response time using the provided start time and records
        the metric details (including whether the invocation was successful and any error message)
        into the database. The metric is then committed to the database.

        Args:
            db (Session): The SQLAlchemy database session.
            tool (DbTool): The tool that was invoked.
            start_time (float): The monotonic start time of the invocation.
            success (bool): True if the invocation succeeded; otherwise, False.
            error_message (Optional[str]): The error message if the invocation failed, otherwise None.
        """
        end_time = time.monotonic()
        response_time = end_time - start_time
        metric = ToolMetric(
            tool_id=tool.id,
            response_time=response_time,
            is_success=success,
            error_message=error_message,
        )
        db.add(metric)
        db.commit()

    async def register_tool(
        self,
        db: Session,
        tool: ToolCreate,
        created_by: Optional[str] = None,
        created_from_ip: Optional[str] = None,
        created_via: Optional[str] = None,
        created_user_agent: Optional[str] = None,
        import_batch_id: Optional[str] = None,
        federation_source: Optional[str] = None,
<<<<<<< HEAD
=======
        team_id: Optional[str] = None,
        owner_email: Optional[str] = None,
        visibility: str = None,
>>>>>>> c33ba490
    ) -> ToolRead:
        """Register a new tool.

        Args:
            db: Database session.
            tool: Tool creation schema.
            created_by: Username who created this tool.
            created_from_ip: IP address of creator.
            created_via: Creation method (ui, api, import, federation).
            created_user_agent: User agent of creation request.
            import_batch_id: UUID for bulk import operations.
            federation_source: Source gateway for federated tools.

        Returns:
            Created tool information.

        Raises:
            IntegrityError: If there is a database integrity error.
            ToolError: For other tool registration errors.

        Examples:
            >>> from mcpgateway.services.tool_service import ToolService
            >>> from unittest.mock import MagicMock, AsyncMock
            >>> from mcpgateway.schemas import ToolRead
            >>> service = ToolService()
            >>> db = MagicMock()
            >>> tool = MagicMock()
            >>> tool.name = 'test'
            >>> db.execute.return_value.scalar_one_or_none.return_value = None
            >>> mock_gateway = MagicMock()
            >>> mock_gateway.name = 'test_gateway'
            >>> db.add = MagicMock()
            >>> db.commit = MagicMock()
            >>> def mock_refresh(obj):
            ...     obj.gateway = mock_gateway
            >>> db.refresh = MagicMock(side_effect=mock_refresh)
            >>> service._notify_tool_added = AsyncMock()
            >>> service._convert_tool_to_read = MagicMock(return_value='tool_read')
            >>> ToolRead.model_validate = MagicMock(return_value='tool_read')
            >>> import asyncio
            >>> asyncio.run(service.register_tool(db, tool))
            'tool_read'
        """
        try:
            if tool.auth is None:
                auth_type = None
                auth_value = None
            else:
                auth_type = tool.auth.auth_type
                auth_value = tool.auth.auth_value

            if team_id is None:
                team_id = tool.team_id

            if owner_email is None:
                owner_email = tool.owner_email

            if visibility is None:
                visibility = tool.visibility or "private"

            db_tool = DbTool(
                original_name=tool.name,
                custom_name=tool.name,
                custom_name_slug=slugify(tool.name),
                url=str(tool.url),
                description=tool.description,
                integration_type=tool.integration_type,
                request_type=tool.request_type,
                headers=tool.headers,
                input_schema=tool.input_schema,
                annotations=tool.annotations,
                jsonpath_filter=tool.jsonpath_filter,
                auth_type=auth_type,
                auth_value=auth_value,
                gateway_id=tool.gateway_id,
                tags=tool.tags or [],
                # Metadata fields
                created_by=created_by,
                created_from_ip=created_from_ip,
                created_via=created_via,
                created_user_agent=created_user_agent,
                import_batch_id=import_batch_id,
                federation_source=federation_source,
                version=1,
            )
            db.add(db_tool)
            db.commit()
            db.refresh(db_tool)
            await self._notify_tool_added(db_tool)
            logger.info(f"Registered tool: {db_tool.name}")
            return self._convert_tool_to_read(db_tool)
        except IntegrityError as ie:
            db.rollback()
            logger.error(f"IntegrityError during tool registration: {ie}")
            raise ToolError(f"Tool already exists: {tool.name}")
        except Exception as e:
            db.rollback()
            raise ToolError(f"Failed to register tool: {str(e)}")

    async def list_tools(
        self, db: Session, include_inactive: bool = False, cursor: Optional[str] = None, tags: Optional[List[str]] = None, _request_headers: Optional[Dict[str, str]] = None
    ) -> List[ToolRead]:
        """
        Retrieve a list of registered tools from the database.

        Args:
            db (Session): The SQLAlchemy database session.
            include_inactive (bool): If True, include inactive tools in the result.
                Defaults to False.
            cursor (Optional[str], optional): An opaque cursor token for pagination. Currently,
                this parameter is ignored. Defaults to None.
            tags (Optional[List[str]]): Filter tools by tags. If provided, only tools with at least one matching tag will be returned.
            _request_headers (Optional[Dict[str, str]], optional): Headers from the request to pass through.
                Currently unused but kept for API consistency. Defaults to None.

        Returns:
            List[ToolRead]: A list of registered tools represented as ToolRead objects.

        Examples:
            >>> from mcpgateway.services.tool_service import ToolService
            >>> from unittest.mock import MagicMock
            >>> service = ToolService()
            >>> db = MagicMock()
            >>> tool_read = MagicMock()
            >>> service._convert_tool_to_read = MagicMock(return_value=tool_read)
            >>> db.execute.return_value.scalars.return_value.all.return_value = [MagicMock()]
            >>> import asyncio
            >>> result = asyncio.run(service.list_tools(db))
            >>> isinstance(result, list)
            True
        """
        query = select(DbTool)
        cursor = None  # Placeholder for pagination; ignore for now
        logger.debug(f"Listing tools with include_inactive={include_inactive}, cursor={cursor}, tags={tags}")
        if not include_inactive:
            query = query.where(DbTool.enabled)

        # Add tag filtering if tags are provided
        if tags:
<<<<<<< HEAD
            # Filter tools that have any of the specified tags
            tag_conditions = []
            for tag in tags:
                tag_conditions.append(func.json_contains(DbTool.tags, f'"{tag}"'))
            if tag_conditions:
                query = query.where(func.or_(*tag_conditions))
=======
            query = query.where(json_contains_expr(db, DbTool.tags, tags, match_any=True))
>>>>>>> c33ba490

        tools = db.execute(query).scalars().all()
        return [self._convert_tool_to_read(t) for t in tools]

    async def list_server_tools(self, db: Session, server_id: str, include_inactive: bool = False, cursor: Optional[str] = None, _request_headers: Optional[Dict[str, str]] = None) -> List[ToolRead]:
        """
        Retrieve a list of registered tools from the database.

        Args:
            db (Session): The SQLAlchemy database session.
            server_id (str): Server ID
            include_inactive (bool): If True, include inactive tools in the result.
                Defaults to False.
            cursor (Optional[str], optional): An opaque cursor token for pagination. Currently,
                this parameter is ignored. Defaults to None.
            _request_headers (Optional[Dict[str, str]], optional): Headers from the request to pass through.
                Currently unused but kept for API consistency. Defaults to None.

        Returns:
            List[ToolRead]: A list of registered tools represented as ToolRead objects.

        Examples:
            >>> from mcpgateway.services.tool_service import ToolService
            >>> from unittest.mock import MagicMock
            >>> service = ToolService()
            >>> db = MagicMock()
            >>> tool_read = MagicMock()
            >>> service._convert_tool_to_read = MagicMock(return_value=tool_read)
            >>> db.execute.return_value.scalars.return_value.all.return_value = [MagicMock()]
            >>> import asyncio
            >>> result = asyncio.run(service.list_server_tools(db, 'server1'))
            >>> isinstance(result, list)
            True
        """
        query = select(DbTool).join(server_tool_association, DbTool.id == server_tool_association.c.tool_id).where(server_tool_association.c.server_id == server_id)
        cursor = None  # Placeholder for pagination; ignore for now
        logger.debug(f"Listing server tools for server_id={server_id} with include_inactive={include_inactive}, cursor={cursor}")
        if not include_inactive:
            query = query.where(DbTool.enabled)
        tools = db.execute(query).scalars().all()
        return [self._convert_tool_to_read(t) for t in tools]

<<<<<<< HEAD
=======
    async def list_tools_for_user(
        self, db: Session, user_email: str, team_id: Optional[str] = None, visibility: Optional[str] = None, include_inactive: bool = False, skip: int = 0, limit: int = 100
    ) -> List[ToolRead]:
        """
        List tools user has access to with team filtering.

        Args:
            db: Database session
            user_email: Email of the user requesting tools
            team_id: Optional team ID to filter by specific team
            visibility: Optional visibility filter (private, team, public)
            include_inactive: Whether to include inactive tools
            skip: Number of tools to skip for pagination
            limit: Maximum number of tools to return

        Returns:
            List[ToolRead]: Tools the user has access to
        """

        # Build query following existing patterns from list_tools()
        query = select(DbTool)

        # Apply active/inactive filter
        if not include_inactive:
            query = query.where(DbTool.enabled.is_(True))

        if team_id:
            # Filter by specific team
            query = query.where(DbTool.team_id == team_id)

            # Validate user has access to team
            team_service = TeamManagementService(db)
            user_teams = await team_service.get_user_teams(user_email)
            team_ids = [team.id for team in user_teams]

            if team_id not in team_ids:
                return []  # No access to team
        else:
            # Get user's accessible teams
            team_service = TeamManagementService(db)
            user_teams = await team_service.get_user_teams(user_email)
            team_ids = [team.id for team in user_teams]

            # Build access conditions following existing patterns

            access_conditions = []

            # 1. User's personal resources (owner_email matches)
            access_conditions.append(DbTool.owner_email == user_email)

            # 2. Team resources where user is member
            if team_ids:
                access_conditions.append(and_(DbTool.team_id.in_(team_ids), DbTool.visibility.in_(["team", "public"])))

            # 3. Public resources (if visibility allows)
            access_conditions.append(DbTool.visibility == "public")

            query = query.where(or_(*access_conditions))

        # Apply visibility filter if specified
        if visibility:
            query = query.where(DbTool.visibility == visibility)

        # Filter out private tools not owned by the user and are private
        query = query.where(~((DbTool.owner_email != user_email) & (DbTool.visibility == "private")))

        # Apply pagination following existing patterns
        query = query.offset(skip).limit(limit)

        tools = db.execute(query).scalars().all()
        return [self._convert_tool_to_read(t) for t in tools]

>>>>>>> c33ba490
    async def get_tool(self, db: Session, tool_id: str) -> ToolRead:
        """
        Retrieve a tool by its ID.

        Args:
            db (Session): The SQLAlchemy database session.
            tool_id (str): The unique identifier of the tool.

        Returns:
            ToolRead: The tool object.

        Raises:
            ToolNotFoundError: If the tool is not found.

        Examples:
            >>> from mcpgateway.services.tool_service import ToolService
            >>> from unittest.mock import MagicMock
            >>> service = ToolService()
            >>> db = MagicMock()
            >>> tool = MagicMock()
            >>> db.get.return_value = tool
            >>> service._convert_tool_to_read = MagicMock(return_value='tool_read')
            >>> import asyncio
            >>> asyncio.run(service.get_tool(db, 'tool_id'))
            'tool_read'
        """
        tool = db.get(DbTool, tool_id)
        if not tool:
            raise ToolNotFoundError(f"Tool not found: {tool_id}")
        return self._convert_tool_to_read(tool)

    async def delete_tool(self, db: Session, tool_id: str) -> None:
        """
        Delete a tool by its ID.

        Args:
            db (Session): The SQLAlchemy database session.
            tool_id (str): The unique identifier of the tool.

        Raises:
            ToolNotFoundError: If the tool is not found.
            ToolError: For other deletion errors.

        Examples:
            >>> from mcpgateway.services.tool_service import ToolService
            >>> from unittest.mock import MagicMock, AsyncMock
            >>> service = ToolService()
            >>> db = MagicMock()
            >>> tool = MagicMock()
            >>> db.get.return_value = tool
            >>> db.delete = MagicMock()
            >>> db.commit = MagicMock()
            >>> service._notify_tool_deleted = AsyncMock()
            >>> import asyncio
            >>> asyncio.run(service.delete_tool(db, 'tool_id'))
        """
        try:
            tool = db.get(DbTool, tool_id)
            if not tool:
                raise ToolNotFoundError(f"Tool not found: {tool_id}")
            tool_info = {"id": tool.id, "name": tool.name}
            db.delete(tool)
            db.commit()
            await self._notify_tool_deleted(tool_info)
            logger.info(f"Permanently deleted tool: {tool_info['name']}")
        except Exception as e:
            db.rollback()
            raise ToolError(f"Failed to delete tool: {str(e)}")

    async def toggle_tool_status(self, db: Session, tool_id: str, activate: bool, reachable: bool) -> ToolRead:
        """
        Toggle the activation status of a tool.

        Args:
            db (Session): The SQLAlchemy database session.
            tool_id (str): The unique identifier of the tool.
            activate (bool): True to activate, False to deactivate.
            reachable (bool): True if the tool is reachable.

        Returns:
            ToolRead: The updated tool object.

        Raises:
            ToolNotFoundError: If the tool is not found.
            ToolError: For other errors.

        Examples:
            >>> from mcpgateway.services.tool_service import ToolService
            >>> from unittest.mock import MagicMock, AsyncMock
            >>> from mcpgateway.schemas import ToolRead
            >>> service = ToolService()
            >>> db = MagicMock()
            >>> tool = MagicMock()
            >>> db.get.return_value = tool
            >>> db.commit = MagicMock()
            >>> db.refresh = MagicMock()
            >>> service._notify_tool_activated = AsyncMock()
            >>> service._notify_tool_deactivated = AsyncMock()
            >>> service._convert_tool_to_read = MagicMock(return_value='tool_read')
            >>> ToolRead.model_validate = MagicMock(return_value='tool_read')
            >>> import asyncio
            >>> asyncio.run(service.toggle_tool_status(db, 'tool_id', True, True))
            'tool_read'
        """
        try:
            tool = db.get(DbTool, tool_id)
            if not tool:
                raise ToolNotFoundError(f"Tool not found: {tool_id}")

            is_activated = is_reachable = False
            if tool.enabled != activate:
                tool.enabled = activate
                is_activated = True

            if tool.reachable != reachable:
                tool.reachable = reachable
                is_reachable = True

            if is_activated or is_reachable:
                tool.updated_at = datetime.now(timezone.utc)

                db.commit()
                db.refresh(tool)
                if activate:
                    await self._notify_tool_activated(tool)
                else:
                    await self._notify_tool_deactivated(tool)
                logger.info(f"Tool: {tool.name} is {'enabled' if activate else 'disabled'}{' and accessible' if reachable else ' but inaccessible'}")

            return self._convert_tool_to_read(tool)
        except Exception as e:
            db.rollback()
            raise ToolError(f"Failed to toggle tool status: {str(e)}")

    async def invoke_tool(self, db: Session, name: str, arguments: Dict[str, Any], request_headers: Optional[Dict[str, str]] = None) -> ToolResult:
        """
        Invoke a registered tool and record execution metrics.

        Args:
            db: Database session.
            name: Name of tool to invoke.
            arguments: Tool arguments.
            request_headers (Optional[Dict[str, str]], optional): Headers from the request to pass through.
                Defaults to None.

        Returns:
            Tool invocation result.

        Raises:
            ToolNotFoundError: If tool not found.
            ToolInvocationError: If invocation fails.
            PluginViolationError: If plugin blocks tool invocation.

        Examples:
            >>> from mcpgateway.services.tool_service import ToolService
            >>> from unittest.mock import MagicMock
            >>> service = ToolService()
            >>> db = MagicMock()
            >>> tool = MagicMock()
            >>> db.execute.return_value.scalar_one_or_none.side_effect = [tool, None]
            >>> tool.reachable = True
            >>> import asyncio
            >>> result = asyncio.run(service.invoke_tool(db, 'tool_name', {}))
            >>> isinstance(result, object)
            True
        """
        # pylint: disable=comparison-with-callable
        tool = db.execute(select(DbTool).where(DbTool.name == name).where(DbTool.enabled)).scalar_one_or_none()
        if not tool:
            inactive_tool = db.execute(select(DbTool).where(DbTool.name == name).where(not_(DbTool.enabled))).scalar_one_or_none()
            if inactive_tool:
                raise ToolNotFoundError(f"Tool '{name}' exists but is inactive")
            raise ToolNotFoundError(f"Tool not found: {name}")

        # is_reachable = db.execute(select(DbTool.reachable).where(slug_expr == name)).scalar_one_or_none()
        is_reachable = tool.reachable

        if not is_reachable:
            raise ToolNotFoundError(f"Tool '{name}' exists but is currently offline. Please verify if it is running.")

        # Check if this is an A2A tool and route to A2A service
        if tool.integration_type == "A2A" and tool.annotations and "a2a_agent_id" in tool.annotations:
            return await self._invoke_a2a_tool(db, tool, arguments)

        # Plugin hook: tool pre-invoke
        context_table = None
        request_id = uuid.uuid4().hex
        # Use gateway_id if available, otherwise use a generic server identifier
        gateway_id = getattr(tool, "gateway_id", "unknown")
        server_id = gateway_id if isinstance(gateway_id, str) else "unknown"
        global_context = GlobalContext(request_id=request_id, server_id=server_id, tenant_id=None)

        if self._plugin_manager:
            try:
                pre_result, context_table = await self._plugin_manager.tool_pre_invoke(payload=ToolPreInvokePayload(name=name, args=arguments), global_context=global_context, local_contexts=None)

                if not pre_result.continue_processing:
                    # Plugin blocked the request
                    if pre_result.violation:
                        plugin_name = pre_result.violation.plugin_name
                        violation_reason = pre_result.violation.reason
                        violation_desc = pre_result.violation.description
                        violation_code = pre_result.violation.code
                        raise PluginViolationError(f"Tool invocation blocked by plugin {plugin_name}: {violation_code} - {violation_reason} ({violation_desc})", pre_result.violation)
                    raise PluginViolationError("Tool invocation blocked by plugin")

                # Use modified payload if provided
                if pre_result.modified_payload:
                    payload = pre_result.modified_payload
                    name = payload.name
                    arguments = payload.args
            except PluginViolationError:
                raise
            except Exception as e:
                logger.error(f"Error in pre-tool invoke plugin hook: {e}")
                # Only fail if configured to do so
                if self._plugin_manager.config and self._plugin_manager.config.plugin_settings.fail_on_plugin_error:
                    raise

        start_time = time.monotonic()
        success = False
        error_message = None

        # Create a trace span for the tool invocation
        with create_span(
            "tool.invoke",
            {
                "tool.name": name,
                "tool.id": str(tool.id) if tool else "unknown",
                "tool.integration_type": tool.integration_type if tool else "unknown",
                "tool.gateway_id": str(tool.gateway_id) if tool and tool.gateway_id else None,
                "arguments_count": len(arguments) if arguments else 0,
                "has_headers": bool(request_headers),
            },
        ) as span:
            try:
                # Get combined headers for the tool including base headers, auth, and passthrough headers
                # headers = self._get_combined_headers(db, tool, tool.headers or {}, request_headers)
                headers = tool.headers or {}
                if tool.integration_type == "REST":
                    # Handle OAuth authentication for REST tools
                    if tool.auth_type == "oauth" and hasattr(tool, "oauth_config") and tool.oauth_config:
                        try:
                            access_token = await self.oauth_manager.get_access_token(tool.oauth_config)
                            headers["Authorization"] = f"Bearer {access_token}"
                        except Exception as e:
                            logger.error(f"Failed to obtain OAuth access token for tool {tool.name}: {e}")
                            raise ToolInvocationError(f"OAuth authentication failed: {str(e)}")
                    else:
                        credentials = decode_auth(tool.auth_value)
                        # Filter out empty header names/values to avoid "Illegal header name" errors
                        filtered_credentials = {k: v for k, v in credentials.items() if k and v}
                        headers.update(filtered_credentials)

                    # Only call get_passthrough_headers if we actually have request headers to pass through
                    if request_headers:
                        headers = get_passthrough_headers(request_headers, headers, db)

                    # Build the payload based on integration type
                    payload = arguments.copy()

                    # Handle URL path parameter substitution
                    final_url = tool.url
                    if "{" in tool.url and "}" in tool.url:
                        # Extract path parameters from URL template and arguments
                        url_params = re.findall(r"\{(\w+)\}", tool.url)
                        url_substitutions = {}

                        for param in url_params:
                            if param in payload:
                                url_substitutions[param] = payload.pop(param)  # Remove from payload
                                final_url = final_url.replace(f"{{{param}}}", str(url_substitutions[param]))
                            else:
                                raise ToolInvocationError(f"Required URL parameter '{param}' not found in arguments")

                    # --- Extract query params from URL ---
                    parsed = urlparse(final_url)
                    final_url = f"{parsed.scheme}://{parsed.netloc}{parsed.path}"

                    query_params = {k: v[0] for k, v in parse_qs(parsed.query).items()}

                    # Merge leftover payload + query params
                    payload.update(query_params)

                    # Use the tool's request_type rather than defaulting to POST.
                    method = tool.request_type.upper()
                    if method == "GET":
                        response = await self._http_client.get(final_url, params=payload, headers=headers)
                    else:
                        response = await self._http_client.request(method, final_url, json=payload, headers=headers)
                    response.raise_for_status()

                    # Handle 204 No Content responses that have no body
                    if response.status_code == 204:
                        tool_result = ToolResult(content=[TextContent(type="text", text="Request completed successfully (No Content)")])
                        # Mark as successful only after all operations complete successfully
                        success = True
                    elif response.status_code not in [200, 201, 202, 206]:
                        result = response.json()
                        tool_result = ToolResult(
                            content=[TextContent(type="text", text=str(result["error"]) if "error" in result else "Tool error encountered")],
                            is_error=True,
                        )
                        # Don't mark as successful for error responses - success remains False
                    else:
                        result = response.json()
                        filtered_response = extract_using_jq(result, tool.jsonpath_filter)
                        tool_result = ToolResult(content=[TextContent(type="text", text=json.dumps(filtered_response, indent=2))])
                        # Mark as successful only after all operations complete successfully
                        success = True
                elif tool.integration_type == "MCP":
                    transport = tool.request_type.lower()
                    gateway = db.execute(select(DbGateway).where(DbGateway.id == tool.gateway_id).where(DbGateway.enabled)).scalar_one_or_none()

                    # Handle OAuth authentication for the gateway
                    if gateway and gateway.auth_type == "oauth" and gateway.oauth_config:
                        grant_type = gateway.oauth_config.get("grant_type", "client_credentials")

                        if grant_type == "authorization_code":
                            # For Authorization Code flow, try to get stored tokens
                            try:
                                # First-Party
                                from mcpgateway.services.token_storage_service import TokenStorageService  # pylint: disable=import-outside-toplevel

                                token_storage = TokenStorageService(db)

                                # Try to get a valid token for any user (for now, we'll use a placeholder)
                                # In a real implementation, you might want to specify which user's tokens to use
                                access_token = await token_storage.get_any_valid_token(gateway.id)

                                if access_token:
                                    headers = {"Authorization": f"Bearer {access_token}"}
                                else:
                                    # No valid token available - user needs to complete OAuth flow
                                    raise ToolInvocationError(f"OAuth Authorization Code flow requires user consent. Please complete the OAuth flow for gateway '{gateway.name}' before using tools.")
                            except Exception as e:
                                logger.error(f"Failed to obtain stored OAuth token for gateway {gateway.name}: {e}")
                                raise ToolInvocationError(f"OAuth token retrieval failed for gateway: {str(e)}")
                        else:
                            # For Client Credentials flow, get token directly
                            try:
                                access_token = await self.oauth_manager.get_access_token(gateway.oauth_config)
                                headers = {"Authorization": f"Bearer {access_token}"}
                            except Exception as e:
                                logger.error(f"Failed to obtain OAuth access token for gateway {gateway.name}: {e}")
                                raise ToolInvocationError(f"OAuth authentication failed for gateway: {str(e)}")
                    else:
                        headers = decode_auth(gateway.auth_value if gateway else None)

                    # Get combined headers including gateway auth and passthrough
                    if request_headers:
                        headers = get_passthrough_headers(request_headers, headers, db, gateway)

                    async def connect_to_sse_server(server_url: str):
                        """Connect to an MCP server running with SSE transport.

                        Args:
                            server_url: MCP Server SSE URL

                        Returns:
                            ToolResult: Result of tool call
                        """
                        async with sse_client(url=server_url, headers=headers) as streams:
                            async with ClientSession(*streams) as session:
                                await session.initialize()
                                tool_call_result = await session.call_tool(tool.original_name, arguments)
                        return tool_call_result

                    async def connect_to_streamablehttp_server(server_url: str):
                        """Connect to an MCP server running with Streamable HTTP transport.

                        Args:
                            server_url: MCP Server URL

                        Returns:
                            ToolResult: Result of tool call
                        """
                        async with streamablehttp_client(url=server_url, headers=headers) as (read_stream, write_stream, _get_session_id):
                            async with ClientSession(read_stream, write_stream) as session:
                                await session.initialize()
                                tool_call_result = await session.call_tool(tool.original_name, arguments)
                        return tool_call_result

                    tool_gateway_id = tool.gateway_id
                    tool_gateway = db.execute(select(DbGateway).where(DbGateway.id == tool_gateway_id).where(DbGateway.enabled)).scalar_one_or_none()

                    tool_call_result = ToolResult(content=[TextContent(text="", type="text")])
                    if transport == "sse":
                        tool_call_result = await connect_to_sse_server(tool_gateway.url)
                    elif transport == "streamablehttp":
                        tool_call_result = await connect_to_streamablehttp_server(tool_gateway.url)
                    content = tool_call_result.model_dump(by_alias=True).get("content", [])

                    filtered_response = extract_using_jq(content, tool.jsonpath_filter)
                    tool_result = ToolResult(content=filtered_response)
                    # Mark as successful only after all operations complete successfully
                    success = True
                else:
                    tool_result = ToolResult(content=[TextContent(type="text", text="Invalid tool type")])

                # Plugin hook: tool post-invoke
                if self._plugin_manager:
                    try:
                        post_result, _ = await self._plugin_manager.tool_post_invoke(
                            payload=ToolPostInvokePayload(name=name, result=tool_result.model_dump(by_alias=True)), global_context=global_context, local_contexts=context_table
                        )
                        if not post_result.continue_processing:
                            # Plugin blocked the request
                            if post_result.violation:
                                plugin_name = post_result.violation.plugin_name
                                violation_reason = post_result.violation.reason
                                violation_desc = post_result.violation.description
                                violation_code = post_result.violation.code
                                raise PluginViolationError(f"Tool result blocked by plugin {plugin_name}: {violation_code} - {violation_reason} ({violation_desc})", post_result.violation)
                            raise PluginViolationError("Tool result blocked by plugin")

                        # Use modified payload if provided
                        if post_result.modified_payload:
                            # Reconstruct ToolResult from modified result
                            modified_result = post_result.modified_payload.result
                            if isinstance(modified_result, dict) and "content" in modified_result:
                                tool_result = ToolResult(content=modified_result["content"])
                            else:
                                # If result is not in expected format, convert it to text content
                                tool_result = ToolResult(content=[TextContent(type="text", text=str(modified_result))])

                    except PluginViolationError:
                        raise
                    except Exception as e:
                        logger.error(f"Error in post-tool invoke plugin hook: {e}")
                        # Only fail if configured to do so
                        if self._plugin_manager.config and self._plugin_manager.config.plugin_settings.fail_on_plugin_error:
                            raise

                return tool_result
            except Exception as e:
                error_message = str(e)
                # Set span error status
                if span:
                    span.set_attribute("error", True)
                    span.set_attribute("error.message", str(e))
                raise ToolInvocationError(f"Tool invocation failed: {error_message}")
            finally:
                # Add final span attributes
                if span:
                    span.set_attribute("success", success)
                    span.set_attribute("duration.ms", (time.monotonic() - start_time) * 1000)
                await self._record_tool_metric(db, tool, start_time, success, error_message)

    async def update_tool(
        self,
        db: Session,
        tool_id: str,
        tool_update: ToolUpdate,
        modified_by: Optional[str] = None,
        modified_from_ip: Optional[str] = None,
        modified_via: Optional[str] = None,
        modified_user_agent: Optional[str] = None,
    ) -> ToolRead:
        """
        Update an existing tool.

        Args:
            db (Session): The SQLAlchemy database session.
            tool_id (str): The unique identifier of the tool.
            tool_update (ToolUpdate): Tool update schema with new data.
            modified_by (Optional[str]): Username who modified this tool.
            modified_from_ip (Optional[str]): IP address of modifier.
            modified_via (Optional[str]): Modification method (ui, api).
            modified_user_agent (Optional[str]): User agent of modification request.

        Returns:
            The updated ToolRead object.

        Raises:
            ToolNotFoundError: If the tool is not found.
            IntegrityError: If there is a database integrity error.
            ToolError: For other update errors.

        Examples:
            >>> from mcpgateway.services.tool_service import ToolService
            >>> from unittest.mock import MagicMock, AsyncMock
            >>> from mcpgateway.schemas import ToolRead
            >>> service = ToolService()
            >>> db = MagicMock()
            >>> tool = MagicMock()
            >>> db.get.return_value = tool
            >>> db.commit = MagicMock()
            >>> db.refresh = MagicMock()
            >>> db.execute.return_value.scalar_one_or_none.return_value = None
            >>> service._notify_tool_updated = AsyncMock()
            >>> service._convert_tool_to_read = MagicMock(return_value='tool_read')
            >>> ToolRead.model_validate = MagicMock(return_value='tool_read')
            >>> import asyncio
            >>> asyncio.run(service.update_tool(db, 'tool_id', MagicMock()))
            'tool_read'
        """
        try:
            tool = db.get(DbTool, tool_id)
            if not tool:
                raise ToolNotFoundError(f"Tool not found: {tool_id}")
            if tool_update.custom_name is not None:
                tool.custom_name = tool_update.custom_name
            if tool_update.url is not None:
                tool.url = str(tool_update.url)
            if tool_update.description is not None:
                tool.description = tool_update.description
            if tool_update.integration_type is not None:
                tool.integration_type = tool_update.integration_type
            if tool_update.request_type is not None:
                tool.request_type = tool_update.request_type
            if tool_update.headers is not None:
                tool.headers = tool_update.headers
            if tool_update.input_schema is not None:
                tool.input_schema = tool_update.input_schema
            if tool_update.annotations is not None:
                tool.annotations = tool_update.annotations
            if tool_update.jsonpath_filter is not None:
                tool.jsonpath_filter = tool_update.jsonpath_filter
            if tool_update.visibility is not None:
                tool.visibility = tool_update.visibility

            if tool_update.auth is not None:
                if tool_update.auth.auth_type is not None:
                    tool.auth_type = tool_update.auth.auth_type
                if tool_update.auth.auth_value is not None:
                    tool.auth_value = tool_update.auth.auth_value
            else:
                tool.auth_type = None

            # Update tags if provided
            if tool_update.tags is not None:
                tool.tags = tool_update.tags

            # Update modification metadata
            if modified_by is not None:
                tool.modified_by = modified_by
            if modified_from_ip is not None:
                tool.modified_from_ip = modified_from_ip
            if modified_via is not None:
                tool.modified_via = modified_via
            if modified_user_agent is not None:
                tool.modified_user_agent = modified_user_agent

            # Increment version
            if hasattr(tool, "version") and tool.version is not None:
                tool.version += 1
            else:
                tool.version = 1

            tool.updated_at = datetime.now(timezone.utc)
            db.commit()
            db.refresh(tool)
            await self._notify_tool_updated(tool)
            logger.info(f"Updated tool: {tool.name}")
            return self._convert_tool_to_read(tool)
        except IntegrityError as ie:
            logger.error(f"IntegrityError during tool update: {ie}")
            raise ie
        except ToolNotFoundError as tnfe:
            logger.error(f"Tool not found during update: {tnfe}")
            raise tnfe
        except Exception as ex:
            db.rollback()
            raise ToolError(f"Failed to update tool: {str(ex)}")

    async def _notify_tool_updated(self, tool: DbTool) -> None:
        """
        Notify subscribers of tool update.

        Args:
            tool: Tool updated
        """
        event = {
            "type": "tool_updated",
            "data": {"id": tool.id, "name": tool.name, "url": tool.url, "description": tool.description, "enabled": tool.enabled},
            "timestamp": datetime.now(timezone.utc).isoformat(),
        }
        await self._publish_event(event)

    async def _notify_tool_activated(self, tool: DbTool) -> None:
        """
        Notify subscribers of tool activation.

        Args:
            tool: Tool activated
        """
        event = {
            "type": "tool_activated",
            "data": {"id": tool.id, "name": tool.name, "enabled": tool.enabled},
            "timestamp": datetime.now(timezone.utc).isoformat(),
        }
        await self._publish_event(event)

    async def _notify_tool_deactivated(self, tool: DbTool) -> None:
        """
        Notify subscribers of tool deactivation.

        Args:
            tool: Tool deactivated
        """
        event = {
            "type": "tool_deactivated",
            "data": {"id": tool.id, "name": tool.name, "enabled": tool.enabled},
            "timestamp": datetime.now(timezone.utc).isoformat(),
        }
        await self._publish_event(event)

    async def _notify_tool_deleted(self, tool_info: Dict[str, Any]) -> None:
        """
        Notify subscribers of tool deletion.

        Args:
            tool_info: Dictionary on tool deleted
        """
        event = {
            "type": "tool_deleted",
            "data": tool_info,
            "timestamp": datetime.now(timezone.utc).isoformat(),
        }
        await self._publish_event(event)

    async def subscribe_events(self) -> AsyncGenerator[Dict[str, Any], None]:
        """Subscribe to tool events.

        Yields:
            Tool event messages.
        """
        queue: asyncio.Queue = asyncio.Queue()
        self._event_subscribers.append(queue)
        try:
            while True:
                event = await queue.get()
                yield event
        finally:
            self._event_subscribers.remove(queue)

    async def _notify_tool_added(self, tool: DbTool) -> None:
        """
        Notify subscribers of tool addition.

        Args:
            tool: Tool added
        """
        event = {
            "type": "tool_added",
            "data": {
                "id": tool.id,
                "name": tool.name,
                "url": tool.url,
                "description": tool.description,
                "enabled": tool.enabled,
            },
            "timestamp": datetime.now(timezone.utc).isoformat(),
        }
        await self._publish_event(event)

    async def _notify_tool_removed(self, tool: DbTool) -> None:
        """
        Notify subscribers of tool removal (soft delete/deactivation).

        Args:
            tool: Tool removed
        """
        event = {
            "type": "tool_removed",
            "data": {"id": tool.id, "name": tool.name, "enabled": tool.enabled},
            "timestamp": datetime.now(timezone.utc).isoformat(),
        }
        await self._publish_event(event)

    async def _publish_event(self, event: Dict[str, Any]) -> None:
        """
        Publish event to all subscribers.

        Args:
            event: Event to publish
        """
        for queue in self._event_subscribers:
            await queue.put(event)

    async def _validate_tool_url(self, url: str) -> None:
        """Validate tool URL is accessible.

        Args:
            url: URL to validate.

        Raises:
            ToolValidationError: If URL validation fails.
        """
        try:
            response = await self._http_client.get(url)
            response.raise_for_status()
        except Exception as e:
            raise ToolValidationError(f"Failed to validate tool URL: {str(e)}")

    async def _check_tool_health(self, tool: DbTool) -> bool:
        """Check if tool endpoint is healthy.

        Args:
            tool: Tool to check.

        Returns:
            True if tool is healthy.
        """
        try:
            response = await self._http_client.get(tool.url)
            return response.is_success
        except Exception:
            return False

    async def event_generator(self) -> AsyncGenerator[Dict[str, Any], None]:
        """Generate tool events for SSE.

        Yields:
            Tool events.
        """
        queue: asyncio.Queue = asyncio.Queue()
        self._event_subscribers.append(queue)
        try:
            while True:
                event = await queue.get()
                yield event
        finally:
            self._event_subscribers.remove(queue)

    # --- Metrics ---
    async def aggregate_metrics(self, db: Session) -> Dict[str, Any]:
        """
        Aggregate metrics for all tool invocations across all tools.

        Args:
            db: Database session

        Returns:
            Aggregated metrics computed from all ToolMetric records.

        Examples:
            >>> from mcpgateway.services.tool_service import ToolService
            >>> from unittest.mock import MagicMock
            >>> service = ToolService()
            >>> db = MagicMock()
            >>> db.execute.return_value.scalar.return_value = 0
            >>> import asyncio
            >>> result = asyncio.run(service.aggregate_metrics(db))
            >>> isinstance(result, dict)
            True
        """

        total = db.execute(select(func.count(ToolMetric.id))).scalar() or 0  # pylint: disable=not-callable
        successful = db.execute(select(func.count(ToolMetric.id)).where(ToolMetric.is_success.is_(True))).scalar() or 0  # pylint: disable=not-callable
        failed = db.execute(select(func.count(ToolMetric.id)).where(ToolMetric.is_success.is_(False))).scalar() or 0  # pylint: disable=not-callable
        failure_rate = failed / total if total > 0 else 0.0
        min_rt = db.execute(select(func.min(ToolMetric.response_time))).scalar()
        max_rt = db.execute(select(func.max(ToolMetric.response_time))).scalar()
        avg_rt = db.execute(select(func.avg(ToolMetric.response_time))).scalar()
        last_time = db.execute(select(func.max(ToolMetric.timestamp))).scalar()

        return {
            "total_executions": total,
            "successful_executions": successful,
            "failed_executions": failed,
            "failure_rate": failure_rate,
            "min_response_time": min_rt,
            "max_response_time": max_rt,
            "avg_response_time": avg_rt,
            "last_execution_time": last_time,
        }

    async def reset_metrics(self, db: Session, tool_id: Optional[int] = None) -> None:
        """
        Reset all tool metrics by deleting all records from the tool metrics table.

        Args:
            db: Database session
            tool_id: Optional tool ID to reset metrics for a specific tool

        Examples:
            >>> from mcpgateway.services.tool_service import ToolService
            >>> from unittest.mock import MagicMock
            >>> service = ToolService()
            >>> db = MagicMock()
            >>> db.execute = MagicMock()
            >>> db.commit = MagicMock()
            >>> import asyncio
            >>> asyncio.run(service.reset_metrics(db))
        """

        if tool_id:
            db.execute(delete(ToolMetric).where(ToolMetric.tool_id == tool_id))
        else:
            db.execute(delete(ToolMetric))
        db.commit()

    async def create_tool_from_a2a_agent(
        self,
        db: Session,
        agent: DbA2AAgent,
        created_by: Optional[str] = None,
        created_from_ip: Optional[str] = None,
        created_via: Optional[str] = None,
        created_user_agent: Optional[str] = None,
    ) -> ToolRead:
        """Create a tool entry from an A2A agent for virtual server integration.

        Args:
            db: Database session.
            agent: A2A agent to create tool from.
            created_by: Username who created this tool.
            created_from_ip: IP address of creator.
            created_via: Creation method.
            created_user_agent: User agent of creation request.

        Returns:
            The created tool.

        Raises:
            ToolNameConflictError: If a tool with the same name already exists.
        """
        # Check if tool already exists for this agent
        tool_name = f"a2a_{agent.slug}"
        existing_query = select(DbTool).where(DbTool.original_name == tool_name)
        existing_tool = db.execute(existing_query).scalar_one_or_none()

        if existing_tool:
            # Tool already exists, return it
            return self._convert_tool_to_read(existing_tool)

        # Create tool entry for the A2A agent
        tool_data = ToolCreate(
            name=tool_name,
            url=agent.endpoint_url,
            description=f"A2A Agent: {agent.description or agent.name}",
            integration_type="A2A",  # Special integration type for A2A agents
            request_type="POST",
            input_schema={
                "type": "object",
                "properties": {
                    "parameters": {"type": "object", "description": "Parameters to pass to the A2A agent"},
                    "interaction_type": {"type": "string", "description": "Type of interaction", "default": "query"},
                },
                "required": ["parameters"],
            },
            annotations={
                "title": f"A2A Agent: {agent.name}",
                "a2a_agent_id": agent.id,
                "a2a_agent_type": agent.agent_type,
            },
            auth_type=agent.auth_type,
            auth_value=agent.auth_value,
            tags=agent.tags + ["a2a", "agent"],
        )

        return await self.register_tool(
            db,
            tool_data,
            created_by=created_by,
            created_from_ip=created_from_ip,
            created_via=created_via or "a2a_integration",
            created_user_agent=created_user_agent,
        )

    async def _invoke_a2a_tool(self, db: Session, tool: DbTool, arguments: Dict[str, Any]) -> ToolResult:
        """Invoke an A2A agent through its corresponding tool.

        Args:
            db: Database session.
            tool: The tool record that represents the A2A agent.
            arguments: Tool arguments.

        Returns:
            Tool result from A2A agent invocation.

        Raises:
            ToolNotFoundError: If the A2A agent is not found.
        """
        # Extract A2A agent ID from tool annotations
        agent_id = tool.annotations.get("a2a_agent_id")
        if not agent_id:
            raise ToolNotFoundError(f"A2A tool '{tool.name}' missing agent ID in annotations")

        # Get the A2A agent
        agent_query = select(DbA2AAgent).where(DbA2AAgent.id == agent_id)
        agent = db.execute(agent_query).scalar_one_or_none()

        if not agent:
            raise ToolNotFoundError(f"A2A agent not found for tool '{tool.name}' (agent ID: {agent_id})")

        if not agent.enabled:
            raise ToolNotFoundError(f"A2A agent '{agent.name}' is disabled")

        # Prepare parameters for A2A invocation
        parameters = arguments.get("parameters", arguments)
        interaction_type = arguments.get("interaction_type", "query")

        start_time = time.time()
        success = False
        error_message = None

        try:
            # Make the A2A agent call
            response_data = await self._call_a2a_agent(agent, parameters, interaction_type)
            success = True

            # Convert A2A response to MCP ToolResult format
            if isinstance(response_data, dict) and "response" in response_data:
                content = [TextContent(type="text", text=str(response_data["response"]))]
            else:
                content = [TextContent(type="text", text=str(response_data))]

            result = ToolResult(content=content, is_error=False)

        except Exception as e:
            error_message = str(e)
            success = False
            content = [TextContent(type="text", text=f"A2A agent error: {error_message}")]
            result = ToolResult(content=content, is_error=True)

        finally:
            # Record metrics for the tool
            end_time = time.time()
            response_time = end_time - start_time

            metric = ToolMetric(
                tool_id=tool.id,
                response_time=response_time,
                is_success=success,
                error_message=error_message,
            )
            db.add(metric)
            db.commit()

        return result

    async def _call_a2a_agent(self, agent: DbA2AAgent, parameters: Dict[str, Any], interaction_type: str = "query") -> Dict[str, Any]:
        """Call an A2A agent directly.

        Args:
            agent: The A2A agent to call.
            parameters: Parameters for the interaction.
            interaction_type: Type of interaction.

        Returns:
            Response from the A2A agent.

        Raises:
            Exception: If the call fails.
        """
        # Format request based on agent type and endpoint
        if agent.agent_type in ["generic", "jsonrpc"] or agent.endpoint_url.endswith("/"):
            # Use JSONRPC format for agents that expect it
            request_data = {"jsonrpc": "2.0", "method": parameters.get("method", "message/send"), "params": parameters.get("params", parameters), "id": 1}
        else:
            # Use custom A2A format
            request_data = {"interaction_type": interaction_type, "parameters": parameters, "protocol_version": agent.protocol_version}

        # Make HTTP request to the agent endpoint
        async with httpx.AsyncClient(timeout=30.0) as client:
            headers = {"Content-Type": "application/json"}

            # Add authentication if configured
            if agent.auth_type == "api_key" and agent.auth_value:
                headers["Authorization"] = f"Bearer {agent.auth_value}"
            elif agent.auth_type == "bearer" and agent.auth_value:
                headers["Authorization"] = f"Bearer {agent.auth_value}"

            http_response = await client.post(agent.endpoint_url, json=request_data, headers=headers)

            if http_response.status_code == 200:
                return http_response.json()

            raise Exception(f"HTTP {http_response.status_code}: {http_response.text}")<|MERGE_RESOLUTION|>--- conflicted
+++ resolved
@@ -19,6 +19,7 @@
 import base64
 from datetime import datetime, timezone
 import json
+import os
 import re
 import time
 from typing import Any, AsyncGenerator, Dict, List, Optional
@@ -30,7 +31,7 @@
 from mcp import ClientSession
 from mcp.client.sse import sse_client
 from mcp.client.streamable_http import streamablehttp_client
-from sqlalchemy import case, delete, desc, Float, func, not_, select
+from sqlalchemy import and_, case, delete, desc, Float, func, not_, or_, select
 from sqlalchemy.exc import IntegrityError
 from sqlalchemy.orm import Session
 
@@ -47,7 +48,9 @@
 from mcpgateway.schemas import ToolCreate, ToolRead, ToolUpdate, TopPerformer
 from mcpgateway.services.logging_service import LoggingService
 from mcpgateway.services.oauth_manager import OAuthManager
+from mcpgateway.services.team_management_service import TeamManagementService
 from mcpgateway.utils.create_slug import slugify
+from mcpgateway.utils.display_name import generate_display_name
 from mcpgateway.utils.metrics_common import build_top_performers
 from mcpgateway.utils.passthrough_headers import get_passthrough_headers
 from mcpgateway.utils.retry_manager import ResilientHttpClient
@@ -136,9 +139,15 @@
 
     Examples:
         >>> from mcpgateway.services.tool_service import ToolInvocationError
-        >>> err = ToolInvocationError("Failed to invoke tool")
+        >>> err = ToolInvocationError("Tool execution failed")
         >>> str(err)
-        'Failed to invoke tool'
+        'Tool execution failed'
+        >>> isinstance(err, ToolError)
+        True
+        >>> # Test with detailed error
+        >>> detailed_err = ToolInvocationError("Network timeout after 30 seconds")
+        >>> "timeout" in str(detailed_err)
+        True
         >>> isinstance(err, ToolError)
         True
     """
@@ -170,7 +179,15 @@
         """
         self._event_subscribers: List[asyncio.Queue] = []
         self._http_client = ResilientHttpClient(client_args={"timeout": settings.federation_timeout, "verify": not settings.skip_ssl_verify})
-        self._plugin_manager: PluginManager | None = PluginManager() if settings.plugins_enabled else None
+        # Initialize plugin manager with env overrides to ease testing
+        env_flag = os.getenv("PLUGINS_ENABLED")
+        if env_flag is not None:
+            env_enabled = env_flag.strip().lower() in {"1", "true", "yes", "on"}
+            plugins_enabled = env_enabled
+        else:
+            plugins_enabled = settings.plugins_enabled
+        config_file = os.getenv("PLUGIN_CONFIG_FILE", getattr(settings, "plugin_config_file", "plugins/config.yaml"))
+        self._plugin_manager: PluginManager | None = PluginManager(config_file) if plugins_enabled else None
         self.oauth_manager = OAuthManager(
             request_timeout=int(settings.oauth_request_timeout if hasattr(settings, "oauth_request_timeout") else 30),
             max_retries=int(settings.oauth_max_retries if hasattr(settings, "oauth_max_retries") else 3),
@@ -239,11 +256,12 @@
             .group_by(DbTool.id, DbTool.name)
             .order_by(desc("execution_count"))
         )
+        
 
         if limit is not None:
             query = query.limit(limit)
 
-        results = query.all()
+        results = query.all()        
 
         return build_top_performers(results)
 
@@ -288,10 +306,14 @@
             tool_dict["auth"] = None
 
         tool_dict["name"] = tool.name
-        tool_dict["custom_name"] = tool.custom_name
-        tool_dict["gateway_slug"] = tool.gateway_slug if tool.gateway_slug else ""
-        tool_dict["custom_name_slug"] = tool.custom_name_slug
-        tool_dict["tags"] = tool.tags or []
+        # Handle displayName with fallback and None checks
+        display_name = getattr(tool, "display_name", None)
+        custom_name = getattr(tool, "custom_name", tool.original_name)
+        tool_dict["displayName"] = display_name or custom_name
+        tool_dict["custom_name"] = custom_name
+        tool_dict["gateway_slug"] = getattr(tool, "gateway_slug", "") or ""
+        tool_dict["custom_name_slug"] = getattr(tool, "custom_name_slug", "") or ""
+        tool_dict["tags"] = getattr(tool, "tags", []) or []
 
         return ToolRead.model_validate(tool_dict)
 
@@ -331,14 +353,11 @@
         created_user_agent: Optional[str] = None,
         import_batch_id: Optional[str] = None,
         federation_source: Optional[str] = None,
-<<<<<<< HEAD
-=======
         team_id: Optional[str] = None,
         owner_email: Optional[str] = None,
         visibility: str = None,
->>>>>>> c33ba490
     ) -> ToolRead:
-        """Register a new tool.
+        """Register a new tool with team support.
 
         Args:
             db: Database session.
@@ -349,6 +368,9 @@
             created_user_agent: User agent of creation request.
             import_batch_id: UUID for bulk import operations.
             federation_source: Source gateway for federated tools.
+            team_id: Optional team ID to assign tool to.
+            owner_email: Optional owner email for tool ownership.
+            visibility: Tool visibility (private, team, public).
 
         Returns:
             Created tool information.
@@ -401,6 +423,7 @@
                 original_name=tool.name,
                 custom_name=tool.name,
                 custom_name_slug=slugify(tool.name),
+                display_name=tool.displayName or tool.name,
                 url=str(tool.url),
                 description=tool.description,
                 integration_type=tool.integration_type,
@@ -421,6 +444,10 @@
                 import_batch_id=import_batch_id,
                 federation_source=federation_source,
                 version=1,
+                # Team scoping fields
+                team_id=team_id,
+                owner_email=owner_email or created_by,
+                visibility=visibility,
             )
             db.add(db_tool)
             db.commit()
@@ -476,16 +503,7 @@
 
         # Add tag filtering if tags are provided
         if tags:
-<<<<<<< HEAD
-            # Filter tools that have any of the specified tags
-            tag_conditions = []
-            for tag in tags:
-                tag_conditions.append(func.json_contains(DbTool.tags, f'"{tag}"'))
-            if tag_conditions:
-                query = query.where(func.or_(*tag_conditions))
-=======
             query = query.where(json_contains_expr(db, DbTool.tags, tags, match_any=True))
->>>>>>> c33ba490
 
         tools = db.execute(query).scalars().all()
         return [self._convert_tool_to_read(t) for t in tools]
@@ -528,8 +546,6 @@
         tools = db.execute(query).scalars().all()
         return [self._convert_tool_to_read(t) for t in tools]
 
-<<<<<<< HEAD
-=======
     async def list_tools_for_user(
         self, db: Session, user_email: str, team_id: Optional[str] = None, visibility: Optional[str] = None, include_inactive: bool = False, skip: int = 0, limit: int = 100
     ) -> List[ToolRead]:
@@ -602,7 +618,6 @@
         tools = db.execute(query).scalars().all()
         return [self._convert_tool_to_read(t) for t in tools]
 
->>>>>>> c33ba490
     async def get_tool(self, db: Session, tool_id: str) -> ToolRead:
         """
         Retrieve a tool by its ID.
@@ -1106,6 +1121,8 @@
                 raise ToolNotFoundError(f"Tool not found: {tool_id}")
             if tool_update.custom_name is not None:
                 tool.custom_name = tool_update.custom_name
+            if tool_update.displayName is not None:
+                tool.display_name = tool_update.displayName
             if tool_update.url is not None:
                 tool.url = str(tool_update.url)
             if tool_update.description is not None:
@@ -1434,6 +1451,7 @@
         # Create tool entry for the A2A agent
         tool_data = ToolCreate(
             name=tool_name,
+            displayName=generate_display_name(agent.name),
             url=agent.endpoint_url,
             description=f"A2A Agent: {agent.description or agent.name}",
             integration_type="A2A",  # Special integration type for A2A agents
